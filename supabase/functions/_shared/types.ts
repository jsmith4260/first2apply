export enum SiteProvider {
  linkedin = "linkedin",
  glassdoor = "glassdoor",
  indeed = "indeed",
  remoteok = "remoteok",
  weworkremotely = "weworkremotely",
  dice = "dice",
  flexjobs = "flexjobs",
  bestjobs = "bestjobs",
  echojobs = "echojobs",
  remotive = "remotive",
  remoteio = "remoteio",
  builtin = "builtin",
  naukri = "naukri",
  robertHalf = "robertHalf",
}

export const JOB_LABELS = {
  CONSIDERING: "Considering",
  SUBMITTED: "Submitted",
  INTERVIEWING: "Interviewing",
  OFFER: "Offer",
  REJECTED: "Rejected",
  GHOSTED: "Ghosted",
} as const;

export type JobLabel = (typeof JOB_LABELS)[keyof typeof JOB_LABELS];

export type JobSite = {
  id: number;
  provider: SiteProvider;
  name: string;
  urls: string[];
  queryParamsToRemove?: string[];
  blacklisted_paths: string[];
  created_at: Date;
  logo_url: string;
};

export type Link = {
  id: number;
  url: string;
  title: string;
  user_id: string;
  site_id: number;
  created_at: Date;
};

export type JobType = "remote" | "hybrid" | "onsite";
export type JobStatus = "new" | "applied" | "archived" | "deleted";
export type Job = {
  id: number;
  user_id: string;
  externalId: string;
  externalUrl: string;
  siteId: number;

  // main info
  title: string;
  companyName: string;
  companyLogo?: string;

  // metadata
  jobType?: JobType;
  location?: string;
  salary?: string;
  tags?: string[];

  description?: string;

  status: JobStatus;
  labels: JobLabel[];

  created_at: Date;
  updated_at: Date;
};

export type Review = {
  id: number;
  user_id: string;
  title: string;
  description?: string;
  rating: number;
  created_at: Date;
};
export type HtmlDump = {
  id: number;
  user_id: string;
  url: string;
  html: string;
  created_at: Date;
};
export type Note = {
  id: number;
  created_at: Date;
  user_id: string;
  job_id: number;
  text: string;
  files: string[];
};

export type SubscriptionTier = "basic" | "pro";
export type Profile = {
  id: number;
  user_id: string;
  stripe_customer_id?: string;
  stripe_subscription_id?: string;
  subscription_end_date: string;
  subscription_tier: SubscriptionTier;
  is_trial: boolean;
};

export type StripeBillingPlan = {
  tier: SubscriptionTier;
  monthlyCheckoutLink: string;
  quarterlyCheckoutLink: string;
  biannuallyCheckoutLink: string;
  yearlyCheckoutLink: string;
};

export type StripeConfig = {
  customerPortalLink: string;
  plans: StripeBillingPlan[];
};

/**
 * Supabase database schema.
 */
export type DbSchema = {
  public: {
    Tables: {
      sites: {
        Row: JobSite;
        Insert: Pick<JobSite, "name" | "urls">;
        Update: never;
      };
      links: {
        Row: Link;
        Insert: Pick<Link, "url" | "title" | "site_id">;
        Update: never;
      };
      jobs: {
        Row: Job;
        Insert: Pick<
          Job,
          | "siteId"
          | "externalId"
          | "externalUrl"
          | "title"
          | "companyName"
          | "companyLogo"
          | "location"
          | "salary"
          | "tags"
          | "jobType"
          | "status"
        >;
        Update:
          | Pick<Job, "status">
          | Pick<Job, "description">
          | Pick<Job, "labels">;
      };
      reviews: {
        Row: Review;
        Insert: Pick<Review, "title" | "description" | "rating">;
        Update: Pick<Review, "title" | "description" | "rating">;
      };
      html_dumps: {
        Row: HtmlDump;
        Insert: Pick<HtmlDump, "url" | "html">;
        Update: never;
      };
<<<<<<< HEAD
      profiles: {
        Row: Profile;
        Insert: never;
        Update: Pick<
          Profile,
          | "stripe_customer_id"
          | "stripe_subscription_id"
          | "subscription_end_date"
          | "subscription_tier"
          | "is_trial"
        >;
=======
      notes: {
        Row: Note;
        Insert: Pick<Note, "job_id" | "text" | "files">;
        Update: Partial<Pick<Note, "text" | "files">>;
>>>>>>> 05e87233
      };
    };
    Views: {};
    Functions: {
      get_user_id_by_email: {
        Params: { email: string };
        Returns: { id: string };
      };
    };
  };
};<|MERGE_RESOLUTION|>--- conflicted
+++ resolved
@@ -170,7 +170,6 @@
         Insert: Pick<HtmlDump, "url" | "html">;
         Update: never;
       };
-<<<<<<< HEAD
       profiles: {
         Row: Profile;
         Insert: never;
@@ -182,12 +181,11 @@
           | "subscription_tier"
           | "is_trial"
         >;
-=======
+      };
       notes: {
         Row: Note;
         Insert: Pick<Note, "job_id" | "text" | "files">;
         Update: Partial<Pick<Note, "text" | "files">>;
->>>>>>> 05e87233
       };
     };
     Views: {};
