--- conflicted
+++ resolved
@@ -225,7 +225,6 @@
 }
 
 /**
-<<<<<<< HEAD
  * Create a user review.
  */
 export async function createReview({
@@ -249,7 +248,9 @@
  */
 export async function getUserReview(): Promise<Review[]> {
   return await _mainProcessApiCall("get-user-review", {});
-=======
+}
+
+/**
  * Get a job by id.
  */
 export async function getJobById(jobId: number): Promise<Job> {
@@ -257,5 +258,4 @@
     jobId,
   });
   return job;
->>>>>>> 555f0f76
 }