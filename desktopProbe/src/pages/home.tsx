import { useEffect, useState } from "react";
import { Link, useLocation, useNavigate } from "react-router-dom";
import { ReloadIcon } from "@radix-ui/react-icons";

import { useError } from "@/hooks/error";
import { useLinks } from "@/hooks/links";

import {
  listJobs,
  updateJobStatus,
  scanJob,
  openExternalUrl,
} from "@/lib/electronMainSdk";

import { DefaultLayout } from "./defaultLayout";
import { Skeleton } from "@/components/ui/skeleton";
import { JobsSkeleton } from "@/components/skeletons/jobsSkeleton";
import { Button } from "@/components/ui/button";
import { JobsList } from "@/components/jobsList";
import { Tabs, TabsContent, TabsList, TabsTrigger } from "@/components/ui/tabs";
import { JobDetails } from "@/components/jobDetails";
import { ReviewSuggestionPopup } from "../components/reviewSuggestionPopup";

import { Job, JobStatus } from "../../../supabase/functions/_shared/types";
import { JobSummary } from "@/components/jobSummary";
import { toast } from "@/components/ui/use-toast";
import { ToastAction } from "@/components/ui/toast";

const JOB_BATCH_SIZE = 30;
const ALL_JOB_STATUSES: JobStatus[] = ["new", "applied", "archived"];

type JobListing = {
  isLoading: boolean;
  hasMore: boolean;
  jobs: Array<
    Job & {
      isLoadingJD?: boolean;
    }
  >;
  new: number;
  applied: number;
  archived: number;
  nextPageToken?: string;
};

/**
 * Component that renders the home page.
 */
export function Home() {
  const { handleError } = useError();

  const navigate = useNavigate();
  const location = useLocation();

  const { links, isLoading: isLoadingLinks } = useLinks();

  // Parse the query parameters to determine the active tab
  const status = (new URLSearchParams(location.search).get("status") ||
    "new") as JobStatus;

  const [listing, setListing] = useState<JobListing>({
    isLoading: true,
    hasMore: true,
    jobs: [],
    new: 0,
    applied: 0,
    archived: 0,
  });
  const [selectedJobId, setSelectedJobId] = useState<number | null>(null);
  const selectedJob = listing.jobs.find((job) => job.id === selectedJobId);

  // Update jobs when location changes
  useEffect(() => {
    const asyncLoad = async () => {
      try {
        setListing((listing) => ({ ...listing, isLoading: true }));
        const result = await listJobs({ status, limit: JOB_BATCH_SIZE });

        setListing({
          ...result,
          isLoading: false,
          hasMore: result.jobs.length === JOB_BATCH_SIZE,
        });

        const firstJob = result.jobs[0];
        if (firstJob) {
          scanJobAndSelect(firstJob);
        } else {
          setSelectedJobId(null);
        }
      } catch (error) {
        handleError({ error, title: "Failed to load jobs" });
      }
    };
    asyncLoad();
  }, [status, location.search]); // using location.search to trigger the effect when the query parameter changes

  // effect used to load a new batch of jobs after updating the status of a job
  // and there are still jobs to load
  useEffect(() => {
    const asyncLoad = async () => {
      try {
        if (
          !listing.isLoading &&
          listing.jobs.length < JOB_BATCH_SIZE / 2 &&
          listing.hasMore &&
          listing.nextPageToken
        ) {
          setListing((l) => ({ ...l, isLoading: true }));
          const result = await listJobs({
            status,
            limit: JOB_BATCH_SIZE,
            after: listing.nextPageToken,
          });
          setListing((l) => ({
            ...result,
            jobs: l.jobs.concat(result.jobs),
            isLoading: false,
            hasMore: !!result.nextPageToken,
          }));
        }
      } catch (error) {
        handleError({ error });
      }
    };

    asyncLoad();
  }, [listing]);

  // Handle tab change
  const onTabChange = (tabValue: string) => {
    navigate(`?status=${tabValue}&r=${Math.random()}`);
  };

  // update the status of a job and remove it from the list if necessary
  const updateListedJobStatus = async (
    jobId: number,
    newStatus: JobStatus,
    removeFromList: boolean = true
  ) => {
    await updateJobStatus({ jobId, status: newStatus });

    setListing((listing) => {
      const oldJob = listing.jobs.find((job) => job.id === jobId);
      const jobs = removeFromList
        ? listing.jobs.filter((job) => job.id !== jobId)
        : listing.jobs.map((job) => {
            if (job.id === jobId) {
              return { ...job, status: newStatus };
            }
            return job;
          });

      const tabToDecrement = oldJob?.status as JobStatus;
      const tabToIncrement = newStatus;

      const newCount =
        tabToIncrement === "new"
          ? listing.new + 1
          : tabToDecrement === "new"
          ? listing.new - 1
          : listing.new;
      const appliedCount =
        tabToIncrement === "applied"
          ? listing.applied + 1
          : tabToDecrement === "applied"
          ? listing.applied - 1
          : listing.applied;
      const archivedCount =
        tabToIncrement === "archived"
          ? listing.archived + 1
          : tabToDecrement === "archived"
          ? listing.archived - 1
          : listing.archived;

      return {
        ...listing,
        jobs,
        new: newCount,
        applied: appliedCount,
        archived: archivedCount,
      };
    });
  };

  const onUpdateJobStatus = async (jobId: number, newStatus: JobStatus) => {
    try {
      updateListedJobStatus(jobId, newStatus);
    } catch (error) {
      handleError({ error, title: "Failed to update job status" });
    }
  };

  const onLoadMore = async () => {
    try {
      const result = await listJobs({
        status,
        limit: JOB_BATCH_SIZE,
        after: listing.nextPageToken,
      });

      setListing((listing) => ({
        ...result,
        jobs: [...listing.jobs, ...result.jobs],
        isLoading: false,
        hasMore: result.jobs.length === JOB_BATCH_SIZE,
      }));
    } catch (error) {
      handleError({ error, title: "Failed to load more jobs" });
    }
  };

  /**
   * Select a job and open the job details panel.
   * If the jd is empty, scan the job to get the job description.
   */
  const scanJobAndSelect = async (job: Job) => {
    setSelectedJobId(job.id);

    if (!job.description) {
      try {
        // Set the job as loading
        setListing((listing) => {
          const jobs = listing.jobs.map((j) =>
            j.id === job.id ? { ...job, isLoadingJD: true } : j
          );
          return { ...listing, jobs };
        });

        const updatedJob = await scanJob(job);

        // Update the job in the list
        setListing((listing) => {
          const jobs = listing.jobs.map((j) =>
            j.id === updatedJob.id ? updatedJob : j
          );
          return { ...listing, jobs };
        });
      } catch (error) {
        handleError({ error, title: "Failed to scan job" });
      }
    }
  };

  /**
   * Mark a job as applied and inform the user via toast.
   */
  const onApply = async (job: Job) => {
    try {
      // open url in default browser
      openExternalUrl(job.externalUrl);

      // update the job status in the list
      await updateListedJobStatus(job.id, "applied", false);

      // notify the user with options to undo
      toast({
        title: "Job marked as applied",
        description: `"${job.title}" has been automatically marked as applied. If this was a mistake, you can undo this action.`,
        variant: "success",
        duration: Infinity,
        action: (
          <ToastAction
            altText="undo"
            className="bg-secondary text-secondary-foreground shadow-sm hover:bg-secondary/80"
            onClick={() => {
              updateListedJobStatus(job.id, status, false).catch((error) => {
                handleError({ error, title: "Failed to undo" });
              });
            }}
          >
            Undo
          </ToastAction>
        ),
      });
    } catch (error) {
      handleError({ error, title: "Failed to mark job as applied" });
    }
  };

  if (isLoadingLinks) {
    return <Loading />;
  }

  if (links.length === 0) {
    return <NoLinks />;
  }

  return (
    <DefaultLayout className="px-6 pt-6 md:px-10">
      <Tabs value={status} onValueChange={(value) => onTabChange(value)}>
        <TabsList className="w-full h-fit p-2">
          <TabsTrigger value="new" className="px-6 py-2.5 flex-1">
            <div className="w-full flex items-center pl-9">
              <span className="flex-1">New Jobs {`(${listing.new})`}</span>
              <Button
                variant="outline"
                size="sm"
                className={`w-8 ${
                  status === "new"
                    ? "opacity-100 transition-all duration-300"
                    : "opacity-0 pointer-events-none"
                }`}
                onClick={(evt) => {
                  evt.preventDefault();
                  evt.stopPropagation();
                  onTabChange("new");
                }}
              >
                <ReloadIcon className="h-4 w-auto shrink-0 text-muted-foreground transition-transform duration-200" />
              </Button>
            </div>
          </TabsTrigger>
          <TabsTrigger value="applied" className="px-6 py-4 flex-1">
            Applied {`(${listing.applied})`}
          </TabsTrigger>
          <TabsTrigger value="archived" className="px-6 py-4 flex-1">
            Archived {`(${listing.archived})`}
          </TabsTrigger>
        </TabsList>

        {listing.jobs.length > 0 ? (
          ALL_JOB_STATUSES.map((statusItem) => {
            return (
              <TabsContent key={statusItem} value={statusItem}>
                {listing.isLoading || statusItem !== status ? (
                  <JobsSkeleton />
                ) : (
                  <section className="flex">
                    {/* jobs list */}
                    <div
                      id="jobsList"
                      className="w-1/2 lg:w-2/5 h-[calc(100vh-100px)] overflow-scroll no-scrollbar"
                    >
                      <JobsList
                        jobs={listing.jobs}
                        selectedJobId={selectedJobId}
                        hasMore={listing.hasMore}
                        parentContainerId="jobsList"
                        onUpdateJobStatus={onUpdateJobStatus}
                        onLoadMore={onLoadMore}
                        onSelect={(job) => scanJobAndSelect(job)}
                      />
                    </div>

                    {/* JD side panel */}
                    <div className="w-1/2 lg:w-3/5 h-[calc(100vh-100px)] overflow-scroll border-l-[1px] border-muted pl-2 lg:pl-4 space-y-4 lg:space-y-5">
                      {selectedJob && (
                        <>
                          <JobSummary
                            job={selectedJob}
                            onApply={onApply}
                            onArchive={(j) => {
                              onUpdateJobStatus(j.id, "archived");
                            }}
                          />
                          <JobDetails
                            job={selectedJob}
                            isScrapingDescription={!!selectedJob.isLoadingJD}
                          ></JobDetails>
                        </>
                      )}
                    </div>
                  </section>
                )}
              </TabsContent>
            );
          })
        ) : (
          <p className="text-center mt-20 max-w-md m-auto">
            No new job listings right now, but don't worry! We're on the lookout
            and will update you as soon as we find anything.
          </p>
        )}
      </Tabs>
    </DefaultLayout>
  );
}

/**
 * Component used when links are still loading.
 */
function Loading() {
  return (
    <DefaultLayout className="p-6 pb-0 md:px-10">
      <div className="h-[68px] bg-[#809966]/5 w-full rounded-lg flex flex-row gap-1 p-2 animate-pulse mb-2">
        <Skeleton className="flex-1" />
        <Skeleton className="flex-1" />
        <Skeleton className="flex-1" />
      </div>

      <JobsSkeleton />
    </DefaultLayout>
  );
}

/**
 * Component used when the user has no links.
 */
function NoLinks() {
  return (
    <DefaultLayout
      className={`flex flex-col justify-evenly h-screen pb-14 max-w-[800px] w-full md:px-10 lg:px-20`}
    >
<<<<<<< HEAD
      <ReviewSuggestionPopup />
      {links.length === 0 ? (
        <>
          <div className="flex flex-col items-center gap-10">
            <h1 className="text-3xl sm:text-4xl md:text-5xl lg:text-6xl font-semibold">
              Be the: <span className="text-primary">first 2 apply</span>
            </h1>
            <p className="text-muted-foreground text-center">
              Save your tailored job searches from top job platforms, and let us
              do the heavy lifting. We'll monitor your specified job feeds and
              swiftly notify you of new postings, providing you the edge to be
              the first in line.
            </p>
            <Link to="/links">
              <Button>Add new search</Button>
            </Link>
          </div>
          <CronSchedule
            cronRule={settings.cronRule}
            onCronRuleChange={onCronRuleChange}
          />
        </>
      ) : (
        <div className="space-y-10">
          {/* <CronSchedule
            cronRule={settings.cronRule}
            onCronRuleChange={onCronRuleChange}
          /> */}

          <Tabs
            value={status}
            className="w-full flex flex-col gap-5"
            onValueChange={(value) => onTabChange(value)}
          >
            <TabsList className="h-fit p-2">
              <TabsTrigger value="new" className="px-6 py-4 flex-1">
                New Jobs {`(${listing.new})`}
              </TabsTrigger>
              <TabsTrigger value="applied" className="px-6 py-4 flex-1">
                Applied {`(${listing.applied})`}
              </TabsTrigger>
              <TabsTrigger value="archived" className="px-6 py-4 flex-1">
                Archived {`(${listing.archived})`}
              </TabsTrigger>
            </TabsList>

            {ALL_JOB_STATUSES.map((statusItem) => {
              return (
                <TabsContent key={statusItem} value={statusItem}>
                  {listing.isLoading || statusItem !== status ? (
                    <JobsListSkeleton />
                  ) : (
                    <section className="flex">
                      {/* jobs list */}
                      <div
                        id="jobsList"
                        className="w-1/2 lg:w-2/5 h-[calc(100vh-120px)] md:h-[calc(100vh-136px)] overflow-scroll"
                      >
                        <JobsList
                          jobs={listing.jobs}
                          hasMore={listing.hasMore}
                          parentContainerId="jobsList"
                          onApply={(job) => {
                            openExternalUrl(job.externalUrl);
                            // scanJob(job);
                          }}
                          onUpdateJobStatus={onUpdateJobStatus}
                          onLoadMore={onLoadMore}
                          onSelect={(job) => scanJobAndSelect(job)}
                        />
                      </div>

                      {/* JD side panel */}
                      <div className="w-1/2 lg:w-3/5 h-[calc(100vh-120px)] md:h-[calc(100vh-136px)] overflow-scroll border-l-[1px] p-6">
                        {selectedJob && !isScanningSelectedJob && (
                          <JobDetails job={selectedJob}></JobDetails>
                        )}
                        {isScanningSelectedJob && <div>Scanning job...</div>}
                      </div>
                    </section>
                  )}
                </TabsContent>
              );
            })}
          </Tabs>
        </div>
      )}
=======
      <div className="flex flex-col items-center gap-10">
        <h1 className="text-3xl sm:text-4xl md:text-5xl lg:text-6xl font-semibold">
          Be the: <span className="text-primary">first 2 apply</span>
        </h1>
        <p className="text-muted-foreground text-center">
          Save your tailored job searches from top job platforms, and let us do
          the heavy lifting. We'll monitor your specified job feeds and swiftly
          notify you of new postings, providing you the edge to be the first in
          line.
        </p>
        <Link to="/links">
          <Button>Add new search</Button>
        </Link>
      </div>
>>>>>>> f9b9180b
    </DefaultLayout>
  );
}<|MERGE_RESOLUTION|>--- conflicted
+++ resolved
@@ -19,12 +19,12 @@
 import { JobsList } from "@/components/jobsList";
 import { Tabs, TabsContent, TabsList, TabsTrigger } from "@/components/ui/tabs";
 import { JobDetails } from "@/components/jobDetails";
-import { ReviewSuggestionPopup } from "../components/reviewSuggestionPopup";
 
 import { Job, JobStatus } from "../../../supabase/functions/_shared/types";
 import { JobSummary } from "@/components/jobSummary";
 import { toast } from "@/components/ui/use-toast";
 import { ToastAction } from "@/components/ui/toast";
+import { ReviewSuggestionPopup } from "../components/reviewSuggestionPopup";
 
 const JOB_BATCH_SIZE = 30;
 const ALL_JOB_STATUSES: JobStatus[] = ["new", "applied", "archived"];
@@ -402,95 +402,6 @@
     <DefaultLayout
       className={`flex flex-col justify-evenly h-screen pb-14 max-w-[800px] w-full md:px-10 lg:px-20`}
     >
-<<<<<<< HEAD
-      <ReviewSuggestionPopup />
-      {links.length === 0 ? (
-        <>
-          <div className="flex flex-col items-center gap-10">
-            <h1 className="text-3xl sm:text-4xl md:text-5xl lg:text-6xl font-semibold">
-              Be the: <span className="text-primary">first 2 apply</span>
-            </h1>
-            <p className="text-muted-foreground text-center">
-              Save your tailored job searches from top job platforms, and let us
-              do the heavy lifting. We'll monitor your specified job feeds and
-              swiftly notify you of new postings, providing you the edge to be
-              the first in line.
-            </p>
-            <Link to="/links">
-              <Button>Add new search</Button>
-            </Link>
-          </div>
-          <CronSchedule
-            cronRule={settings.cronRule}
-            onCronRuleChange={onCronRuleChange}
-          />
-        </>
-      ) : (
-        <div className="space-y-10">
-          {/* <CronSchedule
-            cronRule={settings.cronRule}
-            onCronRuleChange={onCronRuleChange}
-          /> */}
-
-          <Tabs
-            value={status}
-            className="w-full flex flex-col gap-5"
-            onValueChange={(value) => onTabChange(value)}
-          >
-            <TabsList className="h-fit p-2">
-              <TabsTrigger value="new" className="px-6 py-4 flex-1">
-                New Jobs {`(${listing.new})`}
-              </TabsTrigger>
-              <TabsTrigger value="applied" className="px-6 py-4 flex-1">
-                Applied {`(${listing.applied})`}
-              </TabsTrigger>
-              <TabsTrigger value="archived" className="px-6 py-4 flex-1">
-                Archived {`(${listing.archived})`}
-              </TabsTrigger>
-            </TabsList>
-
-            {ALL_JOB_STATUSES.map((statusItem) => {
-              return (
-                <TabsContent key={statusItem} value={statusItem}>
-                  {listing.isLoading || statusItem !== status ? (
-                    <JobsListSkeleton />
-                  ) : (
-                    <section className="flex">
-                      {/* jobs list */}
-                      <div
-                        id="jobsList"
-                        className="w-1/2 lg:w-2/5 h-[calc(100vh-120px)] md:h-[calc(100vh-136px)] overflow-scroll"
-                      >
-                        <JobsList
-                          jobs={listing.jobs}
-                          hasMore={listing.hasMore}
-                          parentContainerId="jobsList"
-                          onApply={(job) => {
-                            openExternalUrl(job.externalUrl);
-                            // scanJob(job);
-                          }}
-                          onUpdateJobStatus={onUpdateJobStatus}
-                          onLoadMore={onLoadMore}
-                          onSelect={(job) => scanJobAndSelect(job)}
-                        />
-                      </div>
-
-                      {/* JD side panel */}
-                      <div className="w-1/2 lg:w-3/5 h-[calc(100vh-120px)] md:h-[calc(100vh-136px)] overflow-scroll border-l-[1px] p-6">
-                        {selectedJob && !isScanningSelectedJob && (
-                          <JobDetails job={selectedJob}></JobDetails>
-                        )}
-                        {isScanningSelectedJob && <div>Scanning job...</div>}
-                      </div>
-                    </section>
-                  )}
-                </TabsContent>
-              );
-            })}
-          </Tabs>
-        </div>
-      )}
-=======
       <div className="flex flex-col items-center gap-10">
         <h1 className="text-3xl sm:text-4xl md:text-5xl lg:text-6xl font-semibold">
           Be the: <span className="text-primary">first 2 apply</span>
@@ -505,7 +416,6 @@
           <Button>Add new search</Button>
         </Link>
       </div>
->>>>>>> f9b9180b
     </DefaultLayout>
   );
 }