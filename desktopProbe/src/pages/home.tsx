import { useEffect, useState } from "react";
import { Link, useLocation, useNavigate } from "react-router-dom";

import { useError } from "@/hooks/error";
import { useSettings } from "@/hooks/settings";
import { useLinks } from "@/hooks/links";

import {
  listJobs,
  updateJobStatus,
  openExternalUrl,
  scanJob,
} from "@/lib/electronMainSdk";

import { DefaultLayout } from "./defaultLayout";
import { CronScheduleSkeleton } from "@/components/skeletons/CronScheduleSkeleton";
import { Skeleton } from "@/components/ui/skeleton";
import { JobsListSkeleton } from "@/components/skeletons/JobsListSkeleton";
import { Button } from "@/components/ui/button";
import { JobsList } from "@/components/jobsList";
import { CronSchedule } from "@/components/cronSchedule";
import { Tabs, TabsContent, TabsList, TabsTrigger } from "@/components/ui/tabs";
import { Job, JobStatus } from "../../../supabase/functions/_shared/types";
<<<<<<< HEAD
import { ReviewSuggestionPopup } from "../components/reviewSuggestionPopup";
=======
import { JobDetails } from "@/components/jobDetails";
>>>>>>> eb91b7dc

const JOB_BATCH_SIZE = 30;
const ALL_JOB_STATUSES: JobStatus[] = ["new", "applied", "archived"];

/**
 * Component that renders the home page.
 */
export function Home() {
  const { handleError } = useError();

  const navigate = useNavigate();
  const location = useLocation();

  const { links, isLoading: isLoadingLinks } = useLinks();
  const {
    settings,
    updateSettings,
    isLoading: isLoadingSettings,
  } = useSettings();

  // Parse the query parameters to determine the active tab
  const status = (new URLSearchParams(location.search).get("status") ||
    "new") as JobStatus;

  const [listing, setListing] = useState<{
    isLoading: boolean;
    hasMore: boolean;
    jobs: Job[];
    new: number;
    applied: number;
    archived: number;
    nextPageToken?: string;
  }>({
    isLoading: true,
    hasMore: true,
    jobs: [],
    new: 0,
    applied: 0,
    archived: 0,
  });
  const [selectedJob, setSelectedJob] = useState<Job | null>(null);
  const [isScanningSelectedJob, setIsScanningSelectedJob] = useState(false);

  // Update jobs when location changes
  useEffect(() => {
    const asyncLoad = async () => {
      try {
        setListing((listing) => ({ ...listing, isLoading: true }));
        const result = await listJobs({ status, limit: JOB_BATCH_SIZE });

        setListing({
          ...result,
          isLoading: false,
          hasMore: result.jobs.length === JOB_BATCH_SIZE,
        });
        setSelectedJob(result.jobs[0]);
      } catch (error) {
        handleError({ error, title: "Failed to load jobs" });
      }
    };
    asyncLoad();
  }, [status, location.search]); // using location.search to trigger the effect when the query parameter changes

  // effect used to load a new batch of jobs after updating the status of a job
  // and there are still jobs to load
  useEffect(() => {
    const asyncLoad = async () => {
      try {
        if (
          !listing.isLoading &&
          listing.jobs.length < JOB_BATCH_SIZE / 2 &&
          listing.hasMore &&
          listing.nextPageToken
        ) {
          setListing((l) => ({ ...l, isLoading: true }));
          const result = await listJobs({
            status,
            limit: JOB_BATCH_SIZE,
            after: listing.nextPageToken,
          });
          setListing((l) => ({
            ...result,
            jobs: l.jobs.concat(result.jobs),
            isLoading: false,
            hasMore: !!result.nextPageToken,
          }));
        }
      } catch (error) {
        handleError({ error });
      }
    };

    asyncLoad();
  }, [listing]);

  // Handle tab change
  const onTabChange = (tabValue: string) => {
    navigate(`?status=${tabValue}`);
  };

  // Update cron rule
  const onCronRuleChange = async (cronRule: string | undefined) => {
    try {
      const newSettings = { ...settings, cronRule };
      await updateSettings(newSettings);
    } catch (error) {
      handleError({ error, title: "Failed to update notification frequency" });
    }
  };

  const onUpdateJobStatus = async (jobId: number, newStatus: JobStatus) => {
    try {
      await updateJobStatus({ jobId, status: newStatus });

      setListing((listing) => {
        const oldJob = listing.jobs.find((job) => job.id === jobId);
        const jobs = listing.jobs.filter((job) => job.id !== jobId);

        const tabToDecrement = oldJob?.status as JobStatus;
        const tabToIncrement = newStatus;

        const newCount =
          tabToIncrement === "new"
            ? listing.new + 1
            : tabToDecrement === "new"
            ? listing.new - 1
            : listing.new;
        const appliedCount =
          tabToIncrement === "applied"
            ? listing.applied + 1
            : tabToDecrement === "applied"
            ? listing.applied - 1
            : listing.applied;
        const archivedCount =
          tabToIncrement === "archived"
            ? listing.archived + 1
            : tabToDecrement === "archived"
            ? listing.archived - 1
            : listing.archived;

        return {
          ...listing,
          jobs,
          new: newCount,
          applied: appliedCount,
          archived: archivedCount,
        };
      });
    } catch (error) {
      handleError({ error, title: "Failed to update job status" });
    }
  };

  const onLoadMore = async () => {
    try {
      const result = await listJobs({
        status,
        limit: JOB_BATCH_SIZE,
        after: listing.nextPageToken,
      });

      setListing((listing) => ({
        ...result,
        jobs: [...listing.jobs, ...result.jobs],
        isLoading: false,
        hasMore: result.jobs.length === JOB_BATCH_SIZE,
      }));
    } catch (error) {
      handleError({ error, title: "Failed to load more jobs" });
    }
  };

  /**
   * Select a job and open the job details panel.
   * If the jd is empty, scan the job to get the job description.
   */
  const scanJobAndSelect = async (job: Job) => {
    setSelectedJob(job);

    if (!job.description) {
      try {
        setIsScanningSelectedJob(true);

        const updatedJob = await scanJob(job);
        setSelectedJob(updatedJob);

        // Update the job in the list
        setListing((listing) => {
          const jobs = listing.jobs.map((j) =>
            j.id === updatedJob.id ? updatedJob : j
          );
          return { ...listing, jobs };
        });
      } catch (error) {
        handleError({ error, title: "Failed to scan job" });
      } finally {
        setIsScanningSelectedJob(false);
      }
    }
  };

  if (isLoadingLinks || isLoadingSettings) {
    return (
      <DefaultLayout className="px-6 flex flex-col py-6 md:p-10">
        <CronScheduleSkeleton />

        <div className="h-[68px] bg-card w-full rounded-lg flex flex-row gap-2 p-2 animate-pulse mt-10 mb-6">
          <Skeleton className="px-6 py-4 flex-1" />
          <Skeleton className="px-6 py-4 flex-1" />
        </div>

        <JobsListSkeleton />
      </DefaultLayout>
    );
  }

  return (
    <DefaultLayout
      className={`px-6 flex flex-col ${
        links.length === 0
          ? "justify-evenly h-screen pb-14 max-w-[800px] w-full md:px-10 lg:px-20"
          : "pt-6 md:p-10 md:pb-0"
      }`}
    >
      <ReviewSuggestionPopup />
      {links.length === 0 ? (
        <>
          <div className="flex flex-col items-center gap-10">
            <h1 className="text-3xl sm:text-4xl md:text-5xl lg:text-6xl font-semibold">
              Be the: <span className="text-primary">first 2 apply</span>
            </h1>
            <p className="text-muted-foreground text-center">
              Save your tailored job searches from top job platforms, and let us
              do the heavy lifting. We'll monitor your specified job feeds and
              swiftly notify you of new postings, providing you the edge to be
              the first in line.
            </p>
            <Link to="/links">
              <Button>Add new search</Button>
            </Link>
          </div>
          <CronSchedule
            cronRule={settings.cronRule}
            onCronRuleChange={onCronRuleChange}
          />
        </>
      ) : (
        <div className="space-y-10">
          {/* <CronSchedule
            cronRule={settings.cronRule}
            onCronRuleChange={onCronRuleChange}
          /> */}

          <Tabs
            value={status}
            className="w-full flex flex-col gap-5"
            onValueChange={(value) => onTabChange(value)}
          >
            <TabsList className="h-fit p-2">
              <TabsTrigger value="new" className="px-6 py-4 flex-1">
                New Jobs {`(${listing.new})`}
              </TabsTrigger>
              <TabsTrigger value="applied" className="px-6 py-4 flex-1">
                Applied {`(${listing.applied})`}
              </TabsTrigger>
              <TabsTrigger value="archived" className="px-6 py-4 flex-1">
                Archived {`(${listing.archived})`}
              </TabsTrigger>
            </TabsList>

            {ALL_JOB_STATUSES.map((statusItem) => {
              return (
                <TabsContent key={statusItem} value={statusItem}>
                  {listing.isLoading || statusItem !== status ? (
                    <JobsListSkeleton />
                  ) : (
                    <section className="flex">
                      {/* jobs list */}
                      <div
                        id="jobsList"
                        className="w-1/2 lg:w-2/5 h-[calc(100vh-120px)] md:h-[calc(100vh-136px)] overflow-scroll"
                      >
                        <JobsList
                          jobs={listing.jobs}
                          hasMore={listing.hasMore}
                          parentContainerId="jobsList"
                          onApply={(job) => {
                            openExternalUrl(job.externalUrl);
                            // scanJob(job);
                          }}
                          onUpdateJobStatus={onUpdateJobStatus}
                          onLoadMore={onLoadMore}
                          onSelect={(job) => scanJobAndSelect(job)}
                        />
                      </div>

                      {/* JD side panel */}
                      <div className="w-1/2 lg:w-3/5 h-[calc(100vh-120px)] md:h-[calc(100vh-136px)] overflow-scroll border-l-[1px] p-6">
                        {selectedJob && !isScanningSelectedJob && (
                          <JobDetails job={selectedJob}></JobDetails>
                        )}
                        {isScanningSelectedJob && <div>Scanning job...</div>}
                      </div>
                    </section>
                  )}
                </TabsContent>
              );
            })}
          </Tabs>
        </div>
      )}
    </DefaultLayout>
  );
}<|MERGE_RESOLUTION|>--- conflicted
+++ resolved
@@ -21,11 +21,8 @@
 import { CronSchedule } from "@/components/cronSchedule";
 import { Tabs, TabsContent, TabsList, TabsTrigger } from "@/components/ui/tabs";
 import { Job, JobStatus } from "../../../supabase/functions/_shared/types";
-<<<<<<< HEAD
+import { JobDetails } from "@/components/jobDetails";
 import { ReviewSuggestionPopup } from "../components/reviewSuggestionPopup";
-=======
-import { JobDetails } from "@/components/jobDetails";
->>>>>>> eb91b7dc
 
 const JOB_BATCH_SIZE = 30;
 const ALL_JOB_STATUSES: JobStatus[] = ["new", "applied", "archived"];
